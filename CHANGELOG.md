--- conflicted
+++ resolved
@@ -1,18 +1,3 @@
-<<<<<<< HEAD
-v0.1.11, 2021-12-13 -- Use version 0.1.12 of the pyalarmdotcomajax library: sensor json field rename
-Use extra_state_attributes instead of deprecated device_state_attributes
-v0.1.10, 2021-03-31 -- Use version 0.1.11 of the pyalarmdotcomajax library: add armed night state
-v0.1.9, 2020-12-22 -- Use version 0.1.10 of the pyalarmdotcomajax library: fix login problem from 0.1.7 refactoring
-v0.1.8, 2020-12-15 -- Use version 0.1.8 of the pyalarmdotcomajax library: add 2FA cookie
-v0.1.7, 2020-12-13 -- Use version 0.1.7 of the pyalarmdotcomajax library: add workaround for Protection1 and add garage status
-v0.1.6, 2020-11-22 -- Rename component to alarmdotcom
-v0.1.5, 2020-11-16 -- Use version 0.1.6 of the pyalarmdotcomajax library: add thermostat status
-v0.1.4, 2020-11-14 -- Use version 0.1.4 of the pyalarmdotcomajax library: add workaround for ADT logins
-v0.1.3, 2020-09-02 -- Use version 0.1.3 of the pyalarmdotcomajax library: omit arming parameters when false and only relogin on 403 error.
-v0.1.2, 2020-05-21 -- Change AlarmControlPanel to AlarmControlPanelEntity
-v0.1.1, 2020-03-22 -- Added option for silent arming and differentiated home and away treatment for forcebypass/noentrydelay/silentarming settings.
-v0.1.0, 2020-03-19 -- Initial release.
-=======
 v0.1.12, 2021-12-26 -- Add lock support
 v0.1.11, 2021-12-13 -- Use version 0.1.12 of the pyalarmdotcomajax library: sensor json field rename
                        Use extra_state_attributes instead of deprecated device_state_attributes
@@ -26,6 +11,4 @@
 v0.1.3, 2020-09-02 -- Use version 0.1.3 of the pyalarmdotcomajax library: omit arming parameters when false and only relogin on 403 error.
 v0.1.2, 2020-05-21 -- Change AlarmControlPanel to AlarmControlPanelEntity
 v0.1.1, 2020-03-22 -- Added option for silent arming and differentiated home and away treatment for forcebypass/noentrydelay/silentarming settings.
-v0.1.0, 2020-03-19 -- Initial release.
-
->>>>>>> 77470b09
+v0.1.0, 2020-03-19 -- Initial release.